# outside imports
import argparse
import csv
import shutil
import tqdm
import os
import openslide
import numpy as np
import pandas as pd
import torch
from PIL import Image
import cv2
import time
from concurrent.futures import ThreadPoolExecutor
import concurrent.futures
import random

# classes/functions
import Reports, SlideEncoding
from TileNormalization import normalizeStaining, normalizeStaining_torch
from TileQualityFilters import LaplaceFilter, plot_distribution
from TissueMask import is_tissue, get_region_mask, TissueMask
from tiling.TileIterator import TileIterator

os.environ['KMP_DUPLICATE_LIB_OK'] = 'True'

"""
SlidePreprocessing.py

Author: Lorenzo Olmo Marchal
Created: 3/5/2024
Last Updated:  1/10/2025

Description:
This script automates the preprocessing and normalization of Whole Slide Images (WSI) in digital histopathology. 
Input:
- slide directory path or slide path
- slide directory output path

Output:
Processed tiles are saved in the output directory. Each tile is accompanied by metadata in a csv, including its origin
within the WSI file.

"""

summary = []
errors = []


def preprocess_patient(row, device, encoder_path, args):
    result = row["Preprocessing Path"]
    original = row["Original Slide Path"]
    patient_id = row["Patient ID"]
    s, e = preprocessing(original, result, patient_id, device, encoder_path, args)
    print(f"done with patient {patient_id}")
    return s, e


def extract_diagnosis(ID):
    ID = ID.split("-")
    diagnosis = ID[3]
    tumor_identification = ''.join([char for char in diagnosis if char.isdigit()])
    if int(tumor_identification) >= 11:
        return 0
    else:
        return 1


def patient_files_encoded(patient_files_path):
    df = pd.read_csv(patient_files_path)
    for i, row in df.iterrows():
        #         label = extract_diagnosis(row["Patient ID"])
        encoded_path = os.path.join(os.path.dirname(row["Preprocessing Path"]), "encoded", row["Patient ID"] + ".h5")
        #         df.loc[i, "target"] = label
        df.loc[i, "Encoded Path"] = encoded_path
    df.to_csv(patient_files_path)


# ----------------------- PREPROCESSING -----------------------------------
# General helper methods

# getting best size for the
def best_size(desired_mag, natural_mag, desired_size) -> int:
    new_size = natural_mag / desired_mag
    return int(desired_size * new_size)


def get_valid_coordinates(width, height, overlap, mask, size, scale, threshold):
    # example overlap of 2 and size of 256 = 128 stride
    if overlap > 1:
        stride = size // overlap
    else:
        stride = size
    x_coords = np.arange(0, width - size + stride, stride)
    y_coords = np.arange(0, height - size + stride, stride)
    coordinates = np.array(np.meshgrid(x_coords, y_coords)).T.reshape(-1, 2)
    total_cords = coordinates.shape[0]
    # valid coordinates according to mask
    valid_coords = [coord for coord in coordinates if
                    is_tissue(get_region_mask(mask, scale, coord, (size, size)), threshold=threshold)]
    return total_cords, len(valid_coords), valid_coords


# general method for tiling slide   
def tile_slide_image(coord, desired_size, adjusted_size, patient_id, sample_path, slide, desired_mag):
    tile = slide.read_region((coord[0], coord[1]), 0, (adjusted_size, adjusted_size)).convert('RGB').resize(
        (desired_size, desired_size), Image.BILINEAR)
    image_path = os.path.join(sample_path,
                              f"{patient_id}_{coord[0]}_{coord[1]}_size_{desired_size}_mag_{desired_mag}.png")
    tile.save(image_path)
    del tile
    return {"Patient_ID": patient_id, "x": coord[0], "y": coord[1], "tile_path": image_path,
            "original_size": adjusted_size, "desired_size": desired_size, "desired_magnification": desired_mag}


def tile_slide_normalize_image(coord, desired_size, adjusted_size, patient_id, sample_path, slide, desired_mag):
    # global slide
    tile = slide.read_region((coord[0], coord[1]), 0, (adjusted_size, adjusted_size)).convert('RGB').resize(
        (desired_size, desired_size), Image.BILINEAR)
    tile_np = normalizeStaining(np.array(tile))
    if tile_np is None:
        return None, 0
    image_path = os.path.join(sample_path,
                              f"{patient_id}_{coord[0]}_{coord[1]}_size_{desired_size}_mag_{desired_mag}.png")
    cv2.imwrite(image_path, tile_np[:, :, ::-1])
    return {"Patient_ID": patient_id, "x": coord[0], "y": coord[1], "tile_path": image_path,
            "original_size": adjusted_size, "desired_size": desired_size, "desired_magnification": desired_mag}


def tile_slide_normalize_blurry_image(coord, desired_size, adjusted_size, patient_id, sample_path, slide, desired_mag):
    tile = slide.read_region((coord[0], coord[1]), 0, (adjusted_size, adjusted_size)).convert('RGB').resize(
        (desired_size, desired_size), Image.BILINEAR)
    tile_np = normalizeStaining(np.array(tile))
    if tile_np is None:
<<<<<<< HEAD
        return None
=======
        return None, 0
>>>>>>> b033713d
    blurry, var = LaplaceFilter(tile_np)
    if not blurry:

        image_path = os.path.join(sample_path,
                                  f"{patient_id}_{coord[0]}_{coord[1]}_size_{desired_size}_mag_{desired_mag}.png")
        cv2.imwrite(image_path, tile_np[:, :, ::-1])
        return {"Patient_ID": patient_id, "x": coord[0], "y": coord[1], "tile_path": image_path,
                "original_size": adjusted_size, "desired_size": desired_size, "desired_magnification": desired_mag}, var
    return None, var


def normalize_gpu(coord, tile):
    try:
        norm_tile = normalizeStaining_torch(
            torch.tensor(np.array(tile), dtype=torch.float32),
        )
        if norm_tile is None:
            return None
        return coord, norm_tile
    except Exception as e:
        print(f"Error in GPU task for tile {coord}: {e}")
        return None
    finally:
        torch.cuda.synchronize()
        torch.cuda.empty_cache()


def save_tiles(coord, norm_tile, output_dir, patient_id, desired_size, desired_mag):
    try:
        file_path = os.path.join(
            output_dir, f"{patient_id}_{coord[0]}_{coord[1]}_size_{desired_size}_mag_{desired_mag}.png"
        )
        cv2.imwrite(file_path, norm_tile.numpy()[:, :, ::-1])  # Convert to BGR for saving

        metadata = {
            "Patient_ID": patient_id,
            "x": coord[0],
            "y": coord[1],
            "tile_path": file_path,
            "desired_size": desired_size,
            "desired_magnification": desired_mag,
        }
        return metadata
    except Exception as e:
        print(f"Error in CPU task for tile {coord}: {e}")
        return None


def save_tiles_QC(coord, norm_tile, output_dir, patient_id, desired_size, desired_mag):
    try:
        norm_tile = norm_tile.numpy()
        blurry, var = LaplaceFilter(norm_tile)
        if not blurry:
            file_path = os.path.join(output_dir,
                                     f"{patient_id}_{coord[0]}_{coord[1]}_size_{desired_size}_mag_{desired_mag}.png")
            cv2.imwrite(file_path, norm_tile[:, :, ::-1])
            metadata = {
                "Patient_ID": patient_id,
                "x": coord[0],
                "y": coord[1],
                "tile_path": file_path,
                "desired_size": desired_size,
                "desired_magnification": desired_mag}
            return metadata, var
        return None, var
    except Exception as e:
        print(f"Error in QC or saving tile: {e}")
        return None


# Main preprocessing script
"""
- needs path to slide
- patient_id 
- device 
- args -> from there can extract most things
"""


def preprocessing(path, patient_id, args):
    # if not normalizing, don't need gpu
    if args.device is None:
        device = "cuda" if torch.cuda.is_available() and args.normalize_staining else "cpu"
    else:
        device = args.device

    # error and summary report
    error = []
    summary = []
    vars = []
    # instance statistics
    total_tiles = -1
    valid_tiles = -1
    blurry_tiles = -1

    # preprocessing time statistics
    time_mask = -1
    time_mask_cpu = -1
    time_coordinates = -1
    time_coordinates_cpu = -1
    time_patches = -1
    time_patches_cpu = -1

    def summary_():
        summary = [patient_id, path, total_tiles, valid_tiles, blurry_tiles,
                   time_mask_cpu, time_coordinates_cpu, time_patches_cpu, time_mask,
                   time_coordinates, time_patches]
        return summary

    # check 1: Opening Slide
    try:
        slide = openslide.OpenSlide(path)
    except:  # noqa: F821
        error.append((patient_id, path, "Error Opening file", "Slide Opening"))
        summary = summary_()
        summary.append("Error")

        return summary, error

        # check 2: natural mag is not lesser than requested mag
    natural_magnification = int(slide.properties.get("openslide.objective-power", 40))
    desired_magnification = args.desired_magnification
    if natural_magnification < desired_magnification:
        error.append((patient_id, path, "Desired magnification is higher than natural magnification"))
        summary = summary_()
        summary.append("Error")
        return summary, error

        # Step 1: Mask
    sample_path = os.path.join(args.output_path, patient_id)
    start_mask_user = time.time()
    start_mask_cpu = time.process_time()
    mask, scale = TissueMask(slide, result_path=sample_path).get_mask_attributes()
    time_mask_cpu = time.process_time() - start_mask_cpu
    time_mask = time.time() - start_mask_user

    # Step 2: Valid coordinates according to tissue mask
    desired_size = args.desired_size
    adjusted_size = best_size(desired_magnification, natural_magnification, desired_size)
    overlap = args.overlap

    start_time_coordinates_user = time.time()
    start_time_coordinates_cpu = time.process_time()
    w, h = slide.dimensions
    all_coords, valid_coordinates, coordinates = get_valid_coordinates(w, h, overlap, mask, adjusted_size, scale,
                                                                       threshold=args.tissue_threshold)
    time_coordinates_cpu = time.process_time() - start_time_coordinates_cpu
    time_coordinates = time.time() - start_time_coordinates_user
    total_tiles = all_coords
    valid_tiles = valid_coordinates

    # setting up process information
    if args.cpu_processes is None or args.cpu_processes > os.cpu_count():
        max_workers = os.cpu_count()
    else:
        max_workers = args.cpu_processes

    if args.gpu_processes is None:
        max_gpu_workers = os.cpu_count()
    else:
        max_gpu_workers = args.gpu_processes

    start_time_patches_user = time.time()
    start_time_patches_cpu = time.process_time()
    tiles_path = os.path.join(sample_path, patient_id + ".csv")
    tiles_dir = os.path.join(sample_path, "tiles")
    os.makedirs(tiles_dir, exist_ok=True)

    # Step 3: get tiles (separated into 2 different processes depending if available gpu or not)

    if device == "cuda":
        # create tile iterator
        metadata_list = []
        tile_iterator = TileIterator(slide, coordinates=coordinates, mask=mask, normalizer=None, size=desired_size,
                                     magnification=desired_magnification, adjusted_size=adjusted_size, overlap=overlap)
        with concurrent.futures.ThreadPoolExecutor(
                max_workers=max_gpu_workers) as gpu_executor, concurrent.futures.ThreadPoolExecutor(
            max_workers=max_workers) as cpu_executor:
            gpu_futures = []
            cpu_futures = []
            for tile, coord in tile_iterator:
                gpu_futures.append(
                    gpu_executor.submit(normalize_gpu, coord, tile)
                )
            if args.normalize_staining and not args.remove_blurry_tiles:
                for future in concurrent.futures.as_completed(gpu_futures):
                    result = future.result()
                    if result is not None:
                        coord, norm_tile = result
                        cpu_futures.append(
                            cpu_executor.submit(save_tiles, coord, norm_tile, tiles_dir, patient_id, desired_size,
                                                desired_magnification))
            else:
                for future in concurrent.futures.as_completed(gpu_futures):
                    result = future.result()
                    if result is not None:
                        coord, norm_tile = result
                        cpu_futures.append(
                            cpu_executor.submit(save_tiles_QC, coord, norm_tile, tiles_dir, patient_id, desired_size,
                                                desired_magnification))
            for future in concurrent.futures.as_completed(cpu_futures):
                # check if removing blurry
                if args.normalize_staining and args.remove_blurry_tiles:
                    result, var = future.result()
                    vars.append(var)
                elif args.normalize_staining and not args.remove_blurry_tiles:
                    result = future.result()
                if result is not None:
                    metadata_list.append(result)

        df_tiles = pd.DataFrame(metadata_list)
        df_tiles["original_mag"] = natural_magnification
        df_tiles["scale"] = scale
        df_tiles.to_csv(tiles_path, index=False)
        blurry_tiles = len(metadata_list) if args.remove_blurry_tiles else None



    else:
        mult_args = [(coord, desired_size, adjusted_size, patient_id, tiles_dir, slide, desired_magnification)
                     for coord in coordinates]
        with ThreadPoolExecutor(max_workers=max_workers) as executor:
            if not args.normalize_staining:
                results = list(executor.map(lambda p: tile_slide_image(*p), mult_args))
            elif args.normalize_staining and not args.remove_blurry_tiles:
                results = list(executor.map(lambda p: tile_slide_normalize_image(*p), mult_args))
            else:
                results_ = list(executor.map(lambda p: tile_slide_normalize_blurry_image(*p), mult_args))
                # need to rewrite -> should be a list of tuples
                results = []
                for item in results_:
                    if item[0] is not None:
                        results.append(item[0])
                    vars.append(item[1])

        time_patches = time.time() - start_time_patches_user
        time_patches_cpu = time.process_time() - start_time_patches_cpu
        results_ = [result for result in results if result]

        df_tiles = pd.DataFrame(results_)
        df_tiles["original_mag"] = natural_magnification
        df_tiles["scale"] = scale
        df_tiles.to_csv(tiles_path, index=False)
        # how many removed
        blurry_tiles = len(results_) if args.remove_blurry_tiles else None
    summary = summary_()
    summary.append("Processed")

    # sanity check -> statistics for process do (1-2 examples)
    if args.normalize_staining:
        QC_path = os.path.join(sample_path, "QC_pipeline")
        os.makedirs(QC_path, exist_ok=True)
        # choose random coordinate
        non_blurry_coords = list(zip(df_tiles['x'], df_tiles['y']))
        random_coord = non_blurry_coords[random.randint(0, len(non_blurry_coords))]
        region = slide.read_region((random_coord[0], random_coord[1]), 0, (adjusted_size, adjusted_size)).convert(
            'RGB').resize(
            (desired_size, desired_size), Image.BILINEAR)
        region.save(os.path.join(QC_path, "original_non_blurry.png"))
        normalized_img = Image.fromarray(normalizeStaining(np.array(region)))
        normalized_img.save(os.path.join(QC_path, "normalized_non_blurry.png"))
        if args.remove_blurry_tiles:
            # laplacian distribution
            distributions = os.path.join(QC_path, "tile_distributions")
            os.makedirs(distributions, exist_ok=True)
            var_path = os.path.join(distributions, "Laplacian_variance.png")
            plot_distribution(vars, var_path, args.blur_threshold)
            coordin = [tuple(coord) for coord in coordinates]

            # also get an example for QC sample of a blurry and a non-blurry tile (valid coordinates)
            different_coords = list(set(coordin) - set(non_blurry_coords))
            if different_coords:
                random_coord = different_coords[random.randint(0, len(different_coords))]
                region = slide.read_region((random_coord[0], random_coord[1]), 0, (adjusted_size, adjusted_size)).convert(
                    'RGB').resize(
                    (desired_size, desired_size), Image.BILINEAR)
                region.save(os.path.join(QC_path, "original_blurry.png"))
                normalized_img = Image.fromarray(normalizeStaining(np.array(region)))
                normalized_img.save(os.path.join(QC_path, "normalized_blurry.png"))
    return summary, error


# ----------------------- FILE HANDLING -----------------------------------


def move_svs_files(main_directory):
    """
    Used to handle directories where WSI files are stored in subdirectories (like downloading it from portal.gdc)
    :param main_directory: directory where the WSI are stored (from the allowed file extensions from OpenSlide)
    """
    for patient_directory in os.listdir(main_directory):
        patient_path = os.path.join(main_directory, patient_directory)

        if os.path.isdir(patient_path):
            # look for valid files
            for file_name in os.listdir(patient_path):
                if file_name.endswith((
                        ".svs", ".tif", ".tiff", ".dcm",
                        ".ndpi", ".vms", ".vmu", ".scn",
                        ".mrxs", ".svslide", ".bif")):
                    svs_file_path = os.path.join(patient_path, file_name)

                    # move files to main directory
                    shutil.move(svs_file_path, main_directory)


def patient_csv(input_path, results_path):
    """
    This method creates a csv file with important information about the patients being handled. This includes the sample ID,
    where the original WSI is located and where the preprocessing results are located.
    :param input_path original directory
    :param results_path final directory
    :returns csv file path with the preprocessing information
    """
    csv_file_path = os.path.join(results_path, "patient_files.csv")
    with open(csv_file_path, 'w', newline='') as csvfile:

        csv_writer = csv.writer(csvfile)
        csv_writer.writerow(["Patient ID", "Original Slide Path", "Preprocessing Path"])

        # check if provided with a directory of samples or a sample

        if os.path.isdir(input_path):
            for file in os.listdir(input_path):

                if file.endswith((
                        ".svs", ".tif", ".tiff", ".dcm",
                        ".ndpi", ".vms", ".vmu", ".scn",
                        ".mrxs", ".svslide", ".bif")):

                    patient_id = os.path.basename(file)
                    patient_id = patient_id.split(".")[0]
                    patient_result_path = os.path.join(results_path, patient_id)

                    if not os.path.exists(patient_result_path):
                        os.makedirs(patient_result_path)
                    csv_writer.writerow([patient_id, os.path.join(input_path, file),
                                         os.path.join(results_path, patient_id)])
        else:
            patient_id = os.path.basename(input_path)
            patient_id = patient_id.split(".")[0]
            patient_result_path = os.path.join(results_path, patient_id)

            if not os.path.exists(patient_result_path):
                os.makedirs(patient_result_path)

            csv_writer.writerow([patient_id, input_path,
                                 os.path.join(results_path, patient_id)])

    return csv_file_path


# --------------------------- MAIN ----------------------------------------------------

def parse_args():
    parser = argparse.ArgumentParser(description="WSI Preprocessing")

    # input/output
    parser.add_argument("-i", "--input_path", type=str)
    parser.add_argument("-o", "--output_path", type=str)

    # tile customization
    parser.add_argument("-s", "--desired_size", type=int, default=256,
                        help="Desired size of the tiles (default: %(default)s)")
    parser.add_argument("-m", "--desired_magnification", type=int, default=20,
                        help="Desired magnification level (default: %(default)s)")
    parser.add_argument("-ov", "--overlap", type=int, default=1,
                        help="Overlap between tiles (default: %(default)s)")

    # preprocessing processes customization
    parser.add_argument("-rb", "--remove_blurry_tiles", action="store_true",
                        help="lag to enable usage of the laplacian filter to remove blurry tiles")
    parser.add_argument("-n", "--normalize_staining", action="store_true",
                        help="Flag to enable normalization of tiles")
    parser.add_argument("-e", "--encode", action="store_true",
                        help="Flag to encode tiles and create associated .h5 file")
    parser.add_argument("--extract_high_quality", action="store_true",
                        help="extract high quality ")

    # thresholds
    parser.add_argument("-th", "--tissue_threshold", type=float, default=0.7,
                        help="Threshold to consider a tile as Tissue(default: %(default)s)")
    parser.add_argument("-bh", "--blur_threshold", type=float, default=0.015,
                        help="Threshold for laplace filter variance (default: %(default)s)")

    # for devices + multithreading
    parser.add_argument("--device", default=None)
    parser.add_argument("--gpu_processes", type=int, default=1)
    parser.add_argument("--cpu_processes", type=int, default=os.cpu_count())

    return parser.parse_args()


def main():
    args = parse_args()

    input_path = args.input_path
    output_path = args.output_path
    if args.device is None:
        device = torch.device("cuda" if torch.cuda.is_available() else "cpu")
    else:
        device = args.device

    # raise error if invalid input path
    if not os.path.exists(input_path):
        raise FileNotFoundError(f"The file '{input_path}' does not exist.")

    # making output directory
    if not os.path.exists(output_path):
        os.makedirs(output_path)

    # making encoding directory only if encoding
    if not os.path.exists(os.path.join(output_path, "encoded")) and args.encode:
        os.makedirs(os.path.join(output_path, "encoded"))
    encoder_path = os.path.join(output_path, "encoded")

    # to handle if given directory of svs files (like getting it from the TCGA directory)
    if os.path.isdir(input_path):
        move_svs_files(input_path)

    # create a csv with information about the samples available
    patient_path = patient_csv(input_path, output_path)
    patients = pd.read_csv(patient_path)

    # # process samples, will be multiprocessing the instances.
    # results = []
    for i, row in tqdm.tqdm(patients.iterrows(), total=len(patients)):
        print(f"Working on: {row['Patient ID']}")
        if not os.path.isfile(os.path.join(output_path, row["Patient ID"], row["Patient ID"] + ".csv")):
            results = preprocessing(row["Original Slide Path"], row["Patient ID"], args)
            Reports.Reports([results[0]], [results[1]], output_path)
            # results.append(preprocessing(row["Original Slide Path"], row["Patient ID"], args))
    # encode after all patients have been preprocessed
    if args.encode:
        for i, row in tqdm.tqdm(patients.iterrows(), total=len(patients)):
            patient_id = row["Patient ID"]
            path = os.path.join(output_path, patient_id, patient_id + ".csv")
            if not os.path.isfile(os.path.join(encoder_path, str(patient_id) + ".h5")):
                SlideEncoding.encode_tiles(patient_id, path, encoder_path, device)

        patient_files_encoded(patient_path)

    # # write summary and error report
    # global summary, errors
    # for res in results:
    #     summary.extend(res[0])
    #     errors.extend(res[1])
    # Reports.Reports(summary, errors, output_path)


if __name__ == "__main__":
    main()<|MERGE_RESOLUTION|>--- conflicted
+++ resolved
@@ -132,11 +132,7 @@
         (desired_size, desired_size), Image.BILINEAR)
     tile_np = normalizeStaining(np.array(tile))
     if tile_np is None:
-<<<<<<< HEAD
-        return None
-=======
         return None, 0
->>>>>>> b033713d
     blurry, var = LaplaceFilter(tile_np)
     if not blurry:
 
